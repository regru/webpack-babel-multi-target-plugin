--- conflicted
+++ resolved
@@ -42,12 +42,8 @@
       async (compilation: Compilation) => {
 
         await Promise.all(this.targets.map(async target => {
-<<<<<<< HEAD
           const entries = [...(target.additionalModules || []), ...this.entries]
           const dep = BabelTargetMultiEntryPlugin.createDependency(target, entries, this.name)
-=======
-          const dep = BabelTargetMultiEntryPlugin.createDependency(target, this.entries, this.name)
->>>>>>> 0715c852
           return await this.addEntry(compilation, dep)
         }))
       }
@@ -59,11 +55,7 @@
       entries.map((e, idx) => {
         // Because entrypoints are not dependencies found in an
         // existing module, we give it a synthetic id
-<<<<<<< HEAD
-        return new BabelTargetSingleEntryDependency(target, e, name, `${e}:${100000 + idx}`)
-=======
         return new BabelTargetSingleEntryDependency(target, e, name, { name, index: idx })
->>>>>>> 0715c852
       }),
       name
     )
