import { compilation, Compiler } from 'webpack'
import Compilation = compilation.Compilation;

import { BabelTarget }                      from './babel.target'
import { BabelTargetEntryPlugin }           from './babel.target.entry.plugin'
import { BabelTargetSingleEntryDependency } from './babel.target.single.entry.dependency'

export class BabelTargetSingleEntryPlugin extends BabelTargetEntryPlugin {

  constructor(targets: BabelTarget[], context: string, name: string, private entry: string) {
<<<<<<< HEAD
    super(targets, context, name);
  }

  public apply(compiler: Compiler): void {
    super.apply(compiler);
=======
    super(targets, context, name)
  }

  public apply(compiler: Compiler): void {
    super.apply(compiler)
>>>>>>> 88681e13

    compiler.hooks.make.tapPromise(
      'BabelTargetSingleEntryPlugin',
      async (compilation: Compilation) => {

        await Promise.all(this.targets.map(async target => {
<<<<<<< HEAD
          const dep = BabelTargetSingleEntryPlugin.createDependency(target, this.entry, this.name);
          return await this.addEntry(compilation, dep);
        }));

      }
    );
  }

  static createDependency(target: BabelTarget, entry: string, name: string) {
    return new BabelTargetSingleEntryDependency(target, entry, name);
=======
          const dep = BabelTargetSingleEntryPlugin.createDependency(target, this.entry, this.name)
          return await this.addEntry(compilation, dep)
        }))

      },
    )
  }

  static createDependency(target: BabelTarget, entry: string, name: string) {
    return new BabelTargetSingleEntryDependency(target, entry, name)
>>>>>>> 88681e13
  }

}<|MERGE_RESOLUTION|>--- conflicted
+++ resolved
@@ -8,37 +8,17 @@
 export class BabelTargetSingleEntryPlugin extends BabelTargetEntryPlugin {
 
   constructor(targets: BabelTarget[], context: string, name: string, private entry: string) {
-<<<<<<< HEAD
-    super(targets, context, name);
-  }
-
-  public apply(compiler: Compiler): void {
-    super.apply(compiler);
-=======
     super(targets, context, name)
   }
 
   public apply(compiler: Compiler): void {
     super.apply(compiler)
->>>>>>> 88681e13
 
     compiler.hooks.make.tapPromise(
       'BabelTargetSingleEntryPlugin',
       async (compilation: Compilation) => {
 
         await Promise.all(this.targets.map(async target => {
-<<<<<<< HEAD
-          const dep = BabelTargetSingleEntryPlugin.createDependency(target, this.entry, this.name);
-          return await this.addEntry(compilation, dep);
-        }));
-
-      }
-    );
-  }
-
-  static createDependency(target: BabelTarget, entry: string, name: string) {
-    return new BabelTargetSingleEntryDependency(target, entry, name);
-=======
           const dep = BabelTargetSingleEntryPlugin.createDependency(target, this.entry, this.name)
           return await this.addEntry(compilation, dep)
         }))
@@ -49,7 +29,6 @@
 
   static createDependency(target: BabelTarget, entry: string, name: string) {
     return new BabelTargetSingleEntryDependency(target, entry, name)
->>>>>>> 88681e13
   }
 
 }